--- conflicted
+++ resolved
@@ -213,15 +213,12 @@
 #### Documentation Tools
 - **`azurerm_terraform_documentation_retriever`**: Retrieve specific AzureRM resource or data source documentation with optional argument/attribute lookup
 - **`azapi_terraform_documentation_retriever`**: Retrieve AzAPI resource schemas and documentation
-<<<<<<< HEAD
 - **`check_azurerm_resource_support`**: Check if a specific Azure resource type and property path is supported by the Terraform AzureRM provider
-=======
 - **`get_avm_modules`**: Retrieve all available Azure Verified Modules with descriptions and source information
 - **`get_avm_latest_version`**: Get the latest version of a specific Azure Verified Module
 - **`get_avm_versions`**: Get all available versions of a specific Azure Verified Module
 - **`get_avm_variables`**: Retrieve the input variables schema for a specific AVM module version
 - **`get_avm_outputs`**: Retrieve the output definitions for a specific AVM module version
->>>>>>> 5f45cdb1
 
 #### Terraform Command Tools
 - **`run_terraform_command`**: Execute any Terraform command (init, plan, apply, destroy, validate, fmt) with provided HCL content
